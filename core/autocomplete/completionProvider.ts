import ignore from "ignore";
import OpenAI from "openai";
import path from "path";
import { v4 as uuidv4 } from "uuid";
import { RangeInFileWithContents } from "../commands/util.js";
import { ConfigHandler } from "../config/ConfigHandler.js";
import { TRIAL_FIM_MODEL } from "../config/onboarding.js";
import { streamLines } from "../diff/util.js";
import {
  IDE,
  ILLM,
  ModelProvider,
  Position,
  Range,
  TabAutocompleteOptions,
} from "../index.js";
import { logDevData } from "../util/devdata.js";
import { getBasename, getLastNPathParts } from "../util/index.js";
import {
  COUNT_COMPLETION_REJECTED_AFTER,
  DEFAULT_AUTOCOMPLETE_OPTS,
} from "../util/parameters.js";
import { Telemetry } from "../util/posthog.js";
import { getRangeInString } from "../util/ranges.js";
import { ImportDefinitionsService } from "./ImportDefinitionsService.js";
import { BracketMatchingService } from "./brackets.js";
import AutocompleteLruCache from "./cache.js";
import {
  noFirstCharNewline,
  onlyWhitespaceAfterEndOfLine,
  stopAtStopTokens,
} from "./charStream.js";
import {
  constructAutocompletePrompt,
  languageForFilepath,
} from "./constructPrompt.js";
import { isOnlyPunctuationAndWhitespace } from "./filter.js";
import { AutocompleteLanguageInfo } from "./languages.js";
import {
  avoidPathLine,
  noTopLevelKeywordsMidline,
  skipPrefixes,
  stopAtLines,
  stopAtRepeatingLines,
  stopAtSimilarLine,
  streamWithNewLines,
} from "./lineStream.js";
import { postprocessCompletion } from "./postprocessing.js";
import { AutocompleteSnippet } from "./ranking.js";
import { RecentlyEditedRange } from "./recentlyEdited.js";
import { getTemplateForModel } from "./templates.js";
import { GeneratorReuseManager } from "./util.js";
const ignoreFunction = (ignore as any).default ?? ignore;
// @prettier-ignore
import Handlebars from "handlebars";
import { getConfigJsonPath } from "../util/paths.js";

export interface AutocompleteInput {
  completionId: string;
  filepath: string;
  pos: Position;
  recentlyEditedFiles: RangeInFileWithContents[];
  recentlyEditedRanges: RecentlyEditedRange[];
  clipboardText: string;
  // Used for notebook files
  manuallyPassFileContents?: string;
  // Used for VS Code git commit input box
  manuallyPassPrefix?: string;
  selectedCompletionInfo?: {
    text: string;
    range: Range;
  };
  injectDetails?: string;
}

export interface AutocompleteOutcome extends TabAutocompleteOptions {
  accepted?: boolean;
  time: number;
  prefix: string;
  suffix: string;
  prompt: string;
  completion: string;
  modelProvider: string;
  modelName: string;
  completionOptions: any;
  cacheHit: boolean;
  filepath: string;
  gitRepo?: string;
  completionId: string;
  uniqueId: string;
}

const autocompleteCache = AutocompleteLruCache.get();

const DOUBLE_NEWLINE = "\n\n";
const WINDOWS_DOUBLE_NEWLINE = "\r\n\r\n";
const SRC_DIRECTORY = "/src/";
// Starcoder2 tends to output artifacts starting with the letter "t"
const STARCODER2_T_ARTIFACTS = ["t.", "\nt", "<file_sep>"];
const PYTHON_ENCODING = "#- coding: utf-8";
const CODE_BLOCK_END = "```";

const multilineStops: string[] = [DOUBLE_NEWLINE, WINDOWS_DOUBLE_NEWLINE];
const commonStops = [SRC_DIRECTORY, PYTHON_ENCODING, CODE_BLOCK_END];

// Errors that can be expected on occasion even during normal functioning should not be shown.
// Not worth disrupting the user to tell them that a single autocomplete request didn't go through
const ERRORS_TO_IGNORE = [
  // From Ollama
  "unexpected server status",
];

function formatExternalSnippet(
  filepath: string,
  snippet: string,
  language: AutocompleteLanguageInfo,
) {
  const comment = language.singleLineComment;
  const lines = [
    `${comment} Path: ${getBasename(filepath)}`,
    ...snippet
      .trim()
      .split("\n")
      .map((line) => `${comment} ${line}`),
    comment,
  ];
  return lines.join("\n");
}

let shownGptClaudeWarning = false;
const nonAutocompleteModels = [
  // "gpt",
  // "claude",
  "mistral",
  "instruct",
];

export type GetLspDefinitionsFunction = (
  filepath: string,
  contents: string,
  cursorIndex: number,
  ide: IDE,
  lang: AutocompleteLanguageInfo,
) => Promise<AutocompleteSnippet[]>;

export class CompletionProvider {
  private static debounceTimeout: NodeJS.Timeout | undefined = undefined;
  private static debouncing = false;
  private static lastUUID: string | undefined = undefined;

  constructor(
    private readonly configHandler: ConfigHandler,
    private readonly ide: IDE,
    private readonly getLlm: () => Promise<ILLM | undefined>,
    private readonly _onError: (e: any) => void,
    private readonly getDefinitionsFromLsp: GetLspDefinitionsFunction,
  ) {
    this.generatorReuseManager = new GeneratorReuseManager(
      this.onError.bind(this),
    );
    this.importDefinitionsService = new ImportDefinitionsService(this.ide);
  }

  private importDefinitionsService: ImportDefinitionsService;
  private generatorReuseManager: GeneratorReuseManager;
  private autocompleteCache = AutocompleteLruCache.get();
  public errorsShown: Set<string> = new Set();
  private bracketMatchingService = new BracketMatchingService();
  // private nearbyDefinitionsService = new NearbyDefinitionsService();

  private onError(e: any) {
    console.warn("Error generating autocompletion: ", e);
    if (
      ERRORS_TO_IGNORE.some((err) =>
        typeof e === "string" ? e.includes(err) : e?.message?.includes(err),
      )
    ) {
      return;
    }
    if (!this.errorsShown.has(e.message)) {
      this.errorsShown.add(e.message);
      this._onError(e);
    }
  }

  public cancel() {
    this._abortControllers.forEach((abortController, id) => {
      abortController.abort();
    });
    this._abortControllers.clear();
  }

  // Key is completionId
  private _abortControllers = new Map<string, AbortController>();
  private _logRejectionTimeouts = new Map<string, NodeJS.Timeout>();
  private _outcomes = new Map<string, AutocompleteOutcome>();

  public accept(completionId: string) {
    if (this._logRejectionTimeouts.has(completionId)) {
      clearTimeout(this._logRejectionTimeouts.get(completionId));
      this._logRejectionTimeouts.delete(completionId);
    }

    if (this._outcomes.has(completionId)) {
      const outcome = this._outcomes.get(completionId)!;
      outcome.accepted = true;
      logDevData("autocomplete", outcome);
      Telemetry.capture(
        "autocomplete",
        {
          accepted: outcome.accepted,
          modelName: outcome.modelName,
          modelProvider: outcome.modelProvider,
          time: outcome.time,
          cacheHit: outcome.cacheHit,
        },
        true,
      );
      this._outcomes.delete(completionId);

      this.bracketMatchingService.handleAcceptedCompletion(
        outcome.completion,
        outcome.filepath,
      );
    }
  }

  public cancelRejectionTimeout(completionId: string) {
    if (this._logRejectionTimeouts.has(completionId)) {
      clearTimeout(this._logRejectionTimeouts.get(completionId)!);
      this._logRejectionTimeouts.delete(completionId);
    }

    if (this._outcomes.has(completionId)) {
      this._outcomes.delete(completionId);
    }
  }

  public async provideInlineCompletionItems(
    input: AutocompleteInput,
    token: AbortSignal | undefined,
  ): Promise<AutocompleteOutcome | undefined> {
    try {
      // Debounce
      const uuid = uuidv4();
      CompletionProvider.lastUUID = uuid;

      const config = await this.configHandler.loadConfig();
      const options = {
        ...DEFAULT_AUTOCOMPLETE_OPTS,
        ...config.tabAutocompleteOptions,
      };

      // Check whether we're in the continue config.json file
      if (input.filepath === getConfigJsonPath()) {
        return undefined;
      }

      // Check whether autocomplete is disabled for this file
      if (options.disableInFiles) {
        // Relative path needed for `ignore`
        const workspaceDirs = await this.ide.getWorkspaceDirs();
        let filepath = input.filepath;
        for (const workspaceDir of workspaceDirs) {
          if (filepath.startsWith(workspaceDir)) {
            filepath = path.relative(workspaceDir, filepath);
            break;
          }
        }

        // Worst case we can check filetype glob patterns
        if (filepath === input.filepath) {
          filepath = getBasename(filepath);
        }

<<<<<<< HEAD
        const pattern = ignoreFunction().add(options.disableInFiles);
=======
        // @ts-ignore
        const pattern = ignore.default().add(options.disableInFiles);
>>>>>>> e2a4a2cf
        if (pattern.ignores(filepath)) {
          return undefined;
        }
      }

      // Create abort signal if not given
      if (!token) {
        const controller = new AbortController();
        token = controller.signal;
        this._abortControllers.set(input.completionId, controller);
      }

      // Allow disabling autocomplete from config.json
      if (options.disable) {
        return undefined;
      }

      // Debounce
      if (CompletionProvider.debouncing) {
        CompletionProvider.debounceTimeout?.refresh();
        const lastUUID = await new Promise((resolve) =>
          setTimeout(() => {
            resolve(CompletionProvider.lastUUID);
          }, options.debounceDelay),
        );
        if (uuid !== lastUUID) {
          return undefined;
        }
      } else {
        CompletionProvider.debouncing = true;
        CompletionProvider.debounceTimeout = setTimeout(async () => {
          CompletionProvider.debouncing = false;
        }, options.debounceDelay);
      }

      // Get completion
      const llm = await this.getLlm();
      if (!llm) {
        return undefined;
      }

      // Set temperature (but don't overrride)
      if (llm.completionOptions.temperature === undefined) {
        llm.completionOptions.temperature = 0.01;
      }

      // Set model-specific options
      const LOCAL_PROVIDERS: ModelProvider[] = [
        "ollama",
        "lmstudio",
        "llama.cpp",
        "llamafile",
        "text-gen-webui",
      ];
      if (
        !config.tabAutocompleteOptions?.maxPromptTokens &&
        LOCAL_PROVIDERS.includes(llm.providerName)
      ) {
        options.maxPromptTokens = 500;
      }

      const outcome = await this.getTabCompletion(token, options, llm, input);

      if (!outcome?.completion) {
        return undefined;
      }

      // Filter out unwanted results
      if (isOnlyPunctuationAndWhitespace(outcome.completion)) {
        return undefined;
      }

      // Do some stuff later so as not to block return. Latency matters
      const completionToCache = outcome.completion;
      setTimeout(async () => {
        if (!outcome.cacheHit) {
          (await this.autocompleteCache).put(outcome.prefix, completionToCache);
        }
      }, 100);

      return outcome;
    } catch (e: any) {
      this.onError(e);
    } finally {
      this._abortControllers.delete(input.completionId);
    }
  }

  _lastDisplayedCompletion: { id: string; displayedAt: number } | undefined =
    undefined;

  markDisplayed(completionId: string, outcome: AutocompleteOutcome) {
    const logRejectionTimeout = setTimeout(() => {
      // Wait 10 seconds, then assume it wasn't accepted
      outcome.accepted = false;
      logDevData("autocomplete", outcome);
      const { prompt, completion, ...restOfOutcome } = outcome;
      Telemetry.capture(
        "autocomplete",
        {
          ...restOfOutcome,
        },
        true,
      );
      this._logRejectionTimeouts.delete(completionId);
    }, COUNT_COMPLETION_REJECTED_AFTER);
    this._outcomes.set(completionId, outcome);
    this._logRejectionTimeouts.set(completionId, logRejectionTimeout);

    // If the previously displayed completion is still waiting for rejection,
    // and this one is a continuation of that (the outcome.completion is the same modulo prefix)
    // then we should cancel the rejection timeout
    const previous = this._lastDisplayedCompletion;
    const now = Date.now();
    if (previous && this._logRejectionTimeouts.has(previous.id)) {
      const previousOutcome = this._outcomes.get(previous.id);
      const c1 = previousOutcome?.completion.split("\n")[0] ?? "";
      const c2 = outcome.completion.split("\n")[0];
      if (
        previousOutcome &&
        (c1.endsWith(c2) ||
          c2.endsWith(c1) ||
          c1.startsWith(c2) ||
          c2.startsWith(c1))
      ) {
        this.cancelRejectionTimeout(previous.id);
      } else if (now - previous.displayedAt < 500) {
        // If a completion isn't shown for more than
        this.cancelRejectionTimeout(previous.id);
      }
    }

    this._lastDisplayedCompletion = {
      id: completionId,
      displayedAt: now,
    };
  }

  async getTabCompletion(
    token: AbortSignal,
    options: TabAutocompleteOptions,
    llm: ILLM,
    input: AutocompleteInput,
  ): Promise<AutocompleteOutcome | undefined> {
    const startTime = Date.now();

    const {
      filepath,
      pos,
      recentlyEditedFiles,
      recentlyEditedRanges,
      clipboardText,
      manuallyPassFileContents,
      manuallyPassPrefix,
    } = input;
    const fileContents =
      manuallyPassFileContents ?? (await this.ide.readFile(filepath));
    const fileLines = fileContents.split("\n");

    // Filter
    const lang = languageForFilepath(filepath);
    const line = fileLines[pos.line] ?? "";
    for (const endOfLine of lang.endOfLine) {
      if (line.endsWith(endOfLine) && pos.character >= line.length) {
        return undefined;
      }
    }

    // Model
    if (!llm) {
      return;
    }
    if (llm instanceof OpenAI) {
      llm.useLegacyCompletionsEndpoint = true;
    } else if (
      llm.providerName === "free-trial" &&
      llm.model !== TRIAL_FIM_MODEL
    ) {
      llm.model = TRIAL_FIM_MODEL;
    }

    if (
      !shownGptClaudeWarning &&
      nonAutocompleteModels.some((model) => llm.model.includes(model)) &&
      !llm.model.toLowerCase().includes("deepseek") &&
      !llm.model.toLowerCase().includes("codestral")
    ) {
      shownGptClaudeWarning = true;
      throw new Error(
        `Warning: ${llm.model} is not trained for tab-autocomplete, and will result in low-quality suggestions. See the docs to learn more about why: https://docs.continue.dev/features/tab-autocomplete#i-want-better-completions-should-i-use-gpt-4`,
      );
    }

    // Prompt
    let fullPrefix =
      getRangeInString(fileContents, {
        start: { line: 0, character: 0 },
        end: input.selectedCompletionInfo?.range.start ?? pos,
      }) + (input.selectedCompletionInfo?.text ?? "");

    if (input.injectDetails) {
      const lines = fullPrefix.split("\n");
      fullPrefix = `${lines.slice(0, -1).join("\n")}\n${
        lang.singleLineComment
      } ${input.injectDetails.split("\n").join(`\n${lang.singleLineComment} `)}\n${
        lines[lines.length - 1]
      }`;
    }

    const fullSuffix = getRangeInString(fileContents, {
      start: pos,
      end: { line: fileLines.length - 1, character: Number.MAX_SAFE_INTEGER },
    });

    // First non-whitespace line below the cursor
    let lineBelowCursor = "";
    let i = 1;
    while (
      lineBelowCursor.trim() === "" &&
      pos.line + i <= fileLines.length - 1
    ) {
      lineBelowCursor = fileLines[Math.min(pos.line + i, fileLines.length - 1)];
      i++;
    }

    let extrasSnippets = options.useOtherFiles
      ? ((await Promise.race([
          this.getDefinitionsFromLsp(
            filepath,
            fullPrefix + fullSuffix,
            fullPrefix.length,
            this.ide,
            lang,
          ),
          new Promise((resolve) => {
            setTimeout(() => resolve([]), 100);
          }),
        ])) as AutocompleteSnippet[])
      : [];

    const workspaceDirs = await this.ide.getWorkspaceDirs();
    if (options.onlyMyCode) {
      extrasSnippets = extrasSnippets.filter((snippet) => {
        return workspaceDirs.some((dir) => snippet.filepath.startsWith(dir));
      });
    }

    let { prefix, suffix, completeMultiline, snippets } =
      await constructAutocompletePrompt(
        filepath,
        pos.line,
        fullPrefix,
        fullSuffix,
        clipboardText,
        lang,
        options,
        recentlyEditedRanges,
        recentlyEditedFiles,
        llm.model,
        extrasSnippets,
        this.importDefinitionsService,
      );

    // If prefix is manually passed
    if (manuallyPassPrefix) {
      prefix = manuallyPassPrefix;
      suffix = "";
    }

    // Template prompt
    const {
      template,
      completionOptions,
      compilePrefixSuffix = undefined,
    } = options.template
      ? { template: options.template, completionOptions: {} }
      : getTemplateForModel(llm.model);

    let prompt: string;
    const filename = getBasename(filepath);
    const reponame = getBasename(workspaceDirs[0] ?? "myproject");

    // Some models have prompts that need two passes. This lets us pass the compiled prefix/suffix
    // into either the 2nd template to generate a raw string, or to pass prefix, suffix to a FIM endpoint
    if (compilePrefixSuffix) {
      [prefix, suffix] = compilePrefixSuffix(
        prefix,
        suffix,
        filepath,
        reponame,
        snippets,
      );
    }

    if (typeof template === "string") {
      const compiledTemplate = Handlebars.compile(template);

      // Format snippets as comments and prepend to prefix
      const formattedSnippets = snippets
        .map((snippet) =>
          formatExternalSnippet(snippet.filepath, snippet.contents, lang),
        )
        .join("\n");
      if (formattedSnippets.length > 0) {
        prefix = `${formattedSnippets}\n\n${prefix}`;
      } else if (prefix.trim().length === 0 && suffix.trim().length === 0) {
        // If it's an empty file, include the file name as a comment
        prefix = `${lang.singleLineComment} ${getLastNPathParts(filepath, 2)}\n${prefix}`;
      }

      prompt = compiledTemplate({
        prefix,
        suffix,
        filename,
        reponame,
        language: lang.name,
      });
    } else {
      // Let the template function format snippets
      prompt = template(
        prefix,
        suffix,
        filepath,
        reponame,
        lang.name,
        snippets,
      );
    }

    // Completion
    let completion = "";

    const cache = await autocompleteCache;
    const cachedCompletion = options.useCache
      ? await cache.get(prefix)
      : undefined;
    let cacheHit = false;
    if (cachedCompletion) {
      // Cache
      cacheHit = true;
      completion = cachedCompletion;
    } else {
      const stop = [
        ...(completionOptions?.stop || []),
        ...multilineStops,
        ...commonStops,
        ...(llm.model.toLowerCase().includes("starcoder2")
          ? STARCODER2_T_ARTIFACTS
          : []),
        ...(lang.stopWords ?? []),
        ...lang.topLevelKeywords.map((word) => `\n${word}`),
      ];

      let langMultilineDecision = lang.useMultiline?.({ prefix, suffix });
      let multiline: boolean = false;
      if (langMultilineDecision) {
        multiline = langMultilineDecision;
      } else {
        multiline =
          !input.selectedCompletionInfo && // Only ever single-line if using intellisense selected value
          options.multilineCompletions !== "never" &&
          (options.multilineCompletions === "always" || completeMultiline);
      }

      // Try to reuse pending requests if what the user typed matches start of completion
      const generator = this.generatorReuseManager.getGenerator(
        prefix,
        () =>
          llm.supportsFim()
            ? llm.streamFim(prefix, suffix, {
                ...completionOptions,
                stop,
              })
            : llm.streamComplete(prompt, {
                ...completionOptions,
                raw: true,
                stop,
              }),
        multiline,
      );

      // Full stop means to stop the LLM's generation, instead of just truncating the displayed completion
      const fullStop = () =>
        this.generatorReuseManager.currentGenerator?.cancel();

      // LLM
      let cancelled = false;
      const generatorWithCancellation = async function* () {
        for await (const update of generator) {
          if (token.aborted) {
            cancelled = true;
            return;
          }
          yield update;
        }
      };
      let charGenerator = generatorWithCancellation();
      charGenerator = noFirstCharNewline(charGenerator);
      charGenerator = onlyWhitespaceAfterEndOfLine(
        charGenerator,
        lang.endOfLine,
        fullStop,
      );
      charGenerator = stopAtStopTokens(charGenerator, stop);
      charGenerator = this.bracketMatchingService.stopOnUnmatchedClosingBracket(
        charGenerator,
        prefix,
        suffix,
        filepath,
        multiline,
      );

      let lineGenerator = streamLines(charGenerator);
      lineGenerator = stopAtLines(lineGenerator, fullStop);
      lineGenerator = stopAtRepeatingLines(lineGenerator, fullStop);
      lineGenerator = avoidPathLine(lineGenerator, lang.singleLineComment);
      lineGenerator = skipPrefixes(lineGenerator);
      lineGenerator = noTopLevelKeywordsMidline(
        lineGenerator,
        lang.topLevelKeywords,
        fullStop,
      );

      for (const lineFilter of lang.lineFilters ?? []) {
        lineGenerator = lineFilter({ lines: lineGenerator, fullStop });
      }

      lineGenerator = streamWithNewLines(lineGenerator);

      const finalGenerator = stopAtSimilarLine(
        lineGenerator,
        lineBelowCursor,
        fullStop,
      );

      try {
        for await (const update of finalGenerator) {
          completion += update;
        }
      } catch (e: any) {
        if (ERRORS_TO_IGNORE.some((err) => e.includes(err))) {
          return undefined;
        }
        throw e;
      }

      if (cancelled) {
        return undefined;
      }

      const processedCompletion = postprocessCompletion({
        completion,
        prefix,
        suffix,
        llm,
      });

      if (!processedCompletion) {
        return undefined;
      }
      completion = processedCompletion;
    }

    const time = Date.now() - startTime;
    return {
      time,
      completion,
      prefix,
      suffix,
      prompt,
      modelProvider: llm.providerName,
      modelName: llm.model,
      completionOptions,
      cacheHit,
      filepath: input.filepath,
      completionId: input.completionId,
      gitRepo: await this.ide.getRepoName(input.filepath),
      uniqueId: await this.ide.getUniqueId(),
      ...options,
    };
  }
}<|MERGE_RESOLUTION|>--- conflicted
+++ resolved
@@ -273,12 +273,8 @@
           filepath = getBasename(filepath);
         }
 
-<<<<<<< HEAD
-        const pattern = ignoreFunction().add(options.disableInFiles);
-=======
         // @ts-ignore
         const pattern = ignore.default().add(options.disableInFiles);
->>>>>>> e2a4a2cf
         if (pattern.ignores(filepath)) {
           return undefined;
         }
