--- conflicted
+++ resolved
@@ -7,11 +7,8 @@
 } from "../../index.js";
 import { CodeSnippetsCodebaseIndex } from "../../indexing/CodeSnippetsIndex.js";
 import { BaseContextProvider } from "../index.js";
-<<<<<<< HEAD
-=======
 
 const MAX_SUBMENU_ITEMS = 10_000;
->>>>>>> 42aad404
 
 class CodeContextProvider extends BaseContextProvider {
   static description: ContextProviderDescription = {
