--- conflicted
+++ resolved
@@ -1,9 +1,4 @@
-import { globalAgent } from "https";
-<<<<<<< HEAD
-=======
 // @ts-ignore
-import { systemCertsAsync } from "system-ca";
->>>>>>> e2a4a2cf
 
 export async function setupCa() {
   try {
@@ -15,13 +10,8 @@
         break;
       case "win32":
         // https://www.npmjs.com/package/win-ca#caveats
-<<<<<<< HEAD
-        const { inject } = await import("win-ca");
-        inject("+");
-=======
         const winCa = await import("win-ca");
         winCa.inject("+");
->>>>>>> e2a4a2cf
         break;
       default:
         // @ts-ignore
