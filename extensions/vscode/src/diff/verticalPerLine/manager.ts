--- conflicted
+++ resolved
@@ -22,7 +22,7 @@
   private userChangeListener: vscode.Disposable | undefined;
 
   constructor(private readonly configHandler: ConfigHandler) {
-    this.userChangeListener = undefined
+    this.userChangeListener = undefined;
   }
 
   createVerticalPerLineDiffHandler(
@@ -59,42 +59,49 @@
 
   // Creates a listener for document changes by user.
   private enableDocumentChangeListener(): vscode.Disposable | undefined {
-    if (this.userChangeListener) { //Only create one listener per file
-      return;
-    }
-
-    this.userChangeListener = vscode.workspace.onDidChangeTextDocument((event) => {
-      // Check if there is an active handler for the affected file
-      const filepath = event.document.uri.fsPath;
-      const handler = this.getHandlerForFile(filepath);
-      if (handler ) {
-        // If there is an active diff for that file, handle the document change
-        this.handleDocumentChange(event, handler);
-      }
-    }); 
+    if (this.userChangeListener) {
+      //Only create one listener per file
+      return;
+    }
+
+    this.userChangeListener = vscode.workspace.onDidChangeTextDocument(
+      (event) => {
+        // Check if there is an active handler for the affected file
+        const filepath = event.document.uri.fsPath;
+        const handler = this.getHandlerForFile(filepath);
+        if (handler) {
+          // If there is an active diff for that file, handle the document change
+          this.handleDocumentChange(event, handler);
+        }
+      },
+    );
   }
 
   // Listener for user doc changes is disabled during updates to the text document by continue
   public disableDocumentChangeListener() {
     if (this.userChangeListener) {
-        this.userChangeListener.dispose();
-        this.userChangeListener = undefined;
+      this.userChangeListener.dispose();
+      this.userChangeListener = undefined;
     }
   }
 
   private handleDocumentChange(
     event: vscode.TextDocumentChangeEvent,
-    handler: VerticalPerLineDiffHandler
+    handler: VerticalPerLineDiffHandler,
   ) {
     // Loop through each change in the event
     event.contentChanges.forEach((change) => {
       // Calculate the number of lines added or removed
-      const linesAdded = change.text.split('\n').length - 1;
+      const linesAdded = change.text.split("\n").length - 1;
       const linesDeleted = change.range.end.line - change.range.start.line;
       const lineDelta = linesAdded - linesDeleted;
 
       // Update the diff handler with the new line delta
-      handler.updateLineDelta(event.document.uri.fsPath, change.range.start.line, lineDelta);
+      handler.updateLineDelta(
+        event.document.uri.fsPath,
+        change.range.start.line,
+        lineDelta,
+      );
     });
   }
 
@@ -113,7 +120,7 @@
       this.filepathToHandler.delete(filepath);
     }
 
-    this.disableDocumentChangeListener()
+    this.disableDocumentChangeListener();
 
     vscode.commands.executeCommand("setContext", "continue.diffVisible", false);
   }
@@ -121,7 +128,7 @@
   async acceptRejectVerticalDiffBlock(
     accept: boolean,
     filepath?: string,
-    index?: number
+    index?: number,
   ) {
     if (!filepath) {
       const activeEditor = vscode.window.activeTextEditor;
@@ -147,7 +154,7 @@
     }
 
     // Disable listening to file changes while continue makes changes
-    this.disableDocumentChangeListener()
+    this.disableDocumentChangeListener();
 
     // CodeLens object removed from editorToVerticalDiffCodeLens here
     await handler.acceptRejectBlock(
@@ -161,19 +168,16 @@
       this.clearForFilepath(filepath, true);
     } else {
       // Re-enable listener for user changes to file
-      this.enableDocumentChangeListener()
-    }
-  }
-
-<<<<<<< HEAD
+      this.enableDocumentChangeListener();
+    }
+  }
+
   async streamEdit(
     input: string,
     modelTitle: string | undefined,
     onlyOneInsertion?: boolean,
+    quickEdit?: string,
   ) {
-=======
-  async streamEdit(input: string, modelTitle: string | undefined, quickEdit?: string) {
->>>>>>> a5d981f5
     vscode.commands.executeCommand("setContext", "continue.diffVisible", true);
 
     let editor = vscode.window.activeTextEditor;
@@ -183,36 +187,42 @@
     }
 
     const filepath = editor.document.uri.fsPath;
-    
+
     // Initialize start/end at editor selection
-    let startLine = editor.selection.start.line
-    let endLine = editor.selection.end.line
+    let startLine = editor.selection.start.line;
+    let endLine = editor.selection.end.line;
 
     // Check for existing handlers in the same file the new one will be created in
     const existingHandler = this.getHandlerForFile(filepath);
 
     if (existingHandler) {
-      let existingStartLine = existingHandler?.range.start.line
-      if (quickEdit) { // Previous diff was a quickEdit
-        // Check if user has highlighted a range   
-        let rangeBool =  (startLine != endLine) ||(editor.selection.start.character != editor.selection.end.character)
+      let existingStartLine = existingHandler?.range.start.line;
+      if (quickEdit) {
+        // Previous diff was a quickEdit
+        // Check if user has highlighted a range
+        let rangeBool =
+          startLine != endLine ||
+          editor.selection.start.character != editor.selection.end.character;
 
         // Check if the range is different from the previous range
-        let newRangeBool = (startLine != existingHandler.range.start.line) || (endLine != existingHandler.range.end.line) 
-        
-        if (!rangeBool || !newRangeBool) { 
+        let newRangeBool =
+          startLine != existingHandler.range.start.line ||
+          endLine != existingHandler.range.end.line;
+
+        if (!rangeBool || !newRangeBool) {
           // User did not highlight a new range -> use start/end from the previous quickEdit
-          startLine = existingHandler.range.start.line 
-          endLine = existingHandler.range.end.line
+          startLine = existingHandler.range.start.line;
+          endLine = existingHandler.range.end.line;
         }
       }
 
-      // Clear the previous handler 
-      let effectiveLineDelta = existingHandler.getLineDeltaBeforeLine(startLine)
-      existingHandler.clear(false)
-
-      startLine += effectiveLineDelta 
-      endLine += effectiveLineDelta
+      // Clear the previous handler
+      let effectiveLineDelta =
+        existingHandler.getLineDeltaBeforeLine(startLine);
+      existingHandler.clear(false);
+
+      startLine += effectiveLineDelta;
+      endLine += effectiveLineDelta;
     }
 
     await new Promise((resolve) => {
@@ -226,13 +236,13 @@
       endLine,
       input,
     );
-    
+
     if (!diffHandler) {
-      console.warn("Issue occured while creating new vertical diff handler")
-      return;
-    }
-
-    let selectedRange = diffHandler.range 
+      console.warn("Issue occured while creating new vertical diff handler");
+      return;
+    }
+
+    let selectedRange = diffHandler.range;
 
     // Only if the selection is empty, use exact prefix/suffix instead of by line
     if (selectedRange.isEmpty) {
@@ -288,9 +298,9 @@
       );
 
       // enable a listener for user edits to file while diff is open
-      this.enableDocumentChangeListener()
+      this.enableDocumentChangeListener();
     } catch (e) {
-      this.disableDocumentChangeListener()
+      this.disableDocumentChangeListener();
       vscode.window.showErrorMessage(`Error streaming diff: ${e}`);
     } finally {
       vscode.commands.executeCommand(
