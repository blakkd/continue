--- conflicted
+++ resolved
@@ -522,10 +522,6 @@
         60,
       ),
       userToken: settings.get<string>("userToken", ""),
-<<<<<<< HEAD
-      enableControlServerBeta: internalBetaPathExists(),
-      pauseCodebaseIndexOnStart: settings.get<boolean>("pauseCodebaseIndexOnStart", false),
-=======
       enableControlServerBeta: settings.get<boolean>(
         "enableContinueForTeams",
         false,
@@ -534,7 +530,6 @@
         "pauseCodebaseIndexOnStart",
         false,
       ),
->>>>>>> e2a4a2cf
       enableDebugLogs: settings.get<boolean>("enableDebugLogs", false),
       // settings.get<boolean>(
       //   "enableControlServerBeta",
