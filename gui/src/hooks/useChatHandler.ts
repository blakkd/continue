--- conflicted
+++ resolved
@@ -5,7 +5,6 @@
   ChatHistory,
   ChatHistoryItem,
   ChatMessage,
-  ContinueSDK,
   LLMReturnValue,
   MessageContent,
   SlashCommand,
@@ -19,10 +18,7 @@
 import resolveEditorContent from "../components/mainInput/resolveInput";
 import { defaultModelSelector } from "../redux/selectors/modelSelectors";
 import {
-<<<<<<< HEAD
-=======
   addContextItemsAtIndex,
->>>>>>> 604516e5
   addLogs,
   initNewActiveMessage,
   resubmitAtIndex,
@@ -107,9 +103,18 @@
   async function _streamSlashCommand(
     messages: ChatMessage[],
     slashCommand: SlashCommand,
-    input: string
+    input: string,
+    historyIndex: number
   ) {
     const modelTitle = defaultModel.title;
+    const addContextItem = (item) => {
+      dispatch(
+        addContextItemsAtIndex({
+          index: historyIndex,
+          contextItems: [item],
+        })
+      );
+    };
 
     for await (const update of ideStreamRequest("runNodeJsSlashCommand", {
       input,
@@ -119,45 +124,6 @@
       contextItems,
       params: slashCommand.params,
     })) {
-<<<<<<< HEAD
-=======
-      yield update;
-    }
-  }
-
-  async function _streamSlashCommand(
-    messages: ChatMessage[],
-    slashCommand: SlashCommand,
-    input: string,
-    historyIndex: number
-  ) {
-    let generator: AsyncGenerator<string>;
-    if (slashCommand.runInNodeJs) {
-      generator = _streamSlashCommandFromVsCode(messages, slashCommand, input);
-    } else {
-      const sdk: ContinueSDK = {
-        input,
-        history: messages,
-        ide: new ExtensionIde(),
-        llm: defaultModel,
-        addContextItem: (item) => {
-          dispatch(
-            addContextItemsAtIndex({
-              index: historyIndex,
-              contextItems: [item],
-            })
-          );
-        },
-        contextItems,
-        params: slashCommand.params,
-      };
-      generator = slashCommand.run(sdk);
-    }
-
-    // TODO: if the model returned fast enough it would immediately break
-    // Ideally you aren't trusting that results of dispatch show up before the first yield
-    for await (const update of generator) {
->>>>>>> 604516e5
       if (!activeRef.current) {
         break;
       }
