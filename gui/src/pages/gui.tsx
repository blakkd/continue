--- conflicted
+++ resolved
@@ -483,14 +483,7 @@
                             onDelete={() => {
                               dispatch(deleteMessage(index));
                             }}
-<<<<<<< HEAD
-                            subtext={
-                              item.promptLogs?.[0]?.completionOptions?.model ??
-                              ""
-                            }
-=======
                             modelTitle={item.promptLogs?.[0]?.modelTitle ?? ""}
->>>>>>> e2a4a2cf
                           />
                         </TimelineItem>
                       </div>
